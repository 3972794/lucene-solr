--- conflicted
+++ resolved
@@ -16,6 +16,7 @@
  */
 package org.apache.solr.handler;
 
+
 import java.io.IOException;
 import java.lang.invoke.MethodHandles;
 import java.util.Arrays;
@@ -39,13 +40,10 @@
 import org.apache.solr.schema.ManagedIndexSchema;
 import org.apache.solr.schema.SchemaManager;
 import org.apache.solr.schema.ZkIndexSchemaReader;
-<<<<<<< HEAD
 import org.apache.solr.api.Api;
 import org.apache.solr.api.ApiBag;
 import org.apache.solr.api.ApiSupport;
-=======
 import org.apache.solr.util.plugin.SolrCoreAware;
->>>>>>> 9ce2d0d2
 import org.slf4j.Logger;
 import org.slf4j.LoggerFactory;
 
@@ -53,11 +51,7 @@
 import static org.apache.solr.core.ConfigSetProperties.IMMUTABLE_CONFIGSET_ARG;
 import static org.apache.solr.api.ApiBag.wrapRequestHandler;
 
-<<<<<<< HEAD
 public class SchemaHandler extends RequestHandlerBase implements ApiSupport {
-=======
-public class SchemaHandler extends RequestHandlerBase implements SolrCoreAware {
->>>>>>> 9ce2d0d2
   private static final Logger log = LoggerFactory.getLogger(MethodHandles.lookup().lookupClass());
   private boolean isImmutableConfigSet = false;
 
@@ -197,7 +191,11 @@
   }
 
   @Override
-<<<<<<< HEAD
+  public void inform(SolrCore core) {
+    isImmutableConfigSet = SolrConfigHandler.getImmutable(core);
+  }
+
+  @Override
   public Collection<Api> getApis() {
     return ImmutableList.of(
         wrapRequestHandler(this, ApiBag.getSpec("core.SchemaRead"), null) ,
@@ -205,9 +203,4 @@
   }
 
 
-=======
-  public void inform(SolrCore core) {
-    isImmutableConfigSet = SolrConfigHandler.getImmutable(core);
-  }
->>>>>>> 9ce2d0d2
 }