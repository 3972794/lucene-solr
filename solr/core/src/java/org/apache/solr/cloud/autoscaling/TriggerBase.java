/*
 * Licensed to the Apache Software Foundation (ASF) under one or more
 * contributor license agreements.  See the NOTICE file distributed with
 * this work for additional information regarding copyright ownership.
 * The ASF licenses this file to You under the Apache License, Version 2.0
 * (the "License"); you may not use this file except in compliance with
 * the License.  You may obtain a copy of the License at
 *
 *     http://www.apache.org/licenses/LICENSE-2.0
 *
 * Unless required by applicable law or agreed to in writing, software
 * distributed under the License is distributed on an "AS IS" BASIS,
 * WITHOUT WARRANTIES OR CONDITIONS OF ANY KIND, either express or implied.
 * See the License for the specific language governing permissions and
 * limitations under the License.
 */
package org.apache.solr.cloud.autoscaling;

import java.io.IOException;
import java.lang.invoke.MethodHandles;
import java.util.ArrayList;
import java.util.Collections;
import java.util.HashMap;
import java.util.List;
import java.util.Map;
import java.util.Objects;
import java.util.concurrent.atomic.AtomicReference;

import org.apache.lucene.util.IOUtils;
import org.apache.solr.client.solrj.cloud.autoscaling.AlreadyExistsException;
import org.apache.solr.client.solrj.cloud.autoscaling.BadVersionException;
import org.apache.solr.client.solrj.cloud.autoscaling.DistribStateManager;
import org.apache.solr.client.solrj.cloud.autoscaling.SolrCloudManager;
import org.apache.solr.client.solrj.cloud.autoscaling.TriggerEventType;

import org.apache.solr.client.solrj.cloud.autoscaling.VersionedData;
import org.apache.solr.common.cloud.ZkStateReader;
import org.apache.solr.common.util.Utils;
import org.apache.solr.core.SolrResourceLoader;
import org.apache.zookeeper.CreateMode;
import org.apache.zookeeper.KeeperException;
import org.slf4j.Logger;
import org.slf4j.LoggerFactory;

/**
 * Base class for {@link org.apache.solr.cloud.autoscaling.AutoScaling.Trigger} implementations.
 * It handles state snapshot / restore in ZK.
 */
public abstract class TriggerBase implements AutoScaling.Trigger {
  private static final Logger LOG = LoggerFactory.getLogger(MethodHandles.lookup().lookupClass());

  protected final String name;
<<<<<<< HEAD
  protected final SolrCloudManager dataProvider;
=======
  protected final SolrCloudManager cloudManager;
>>>>>>> 487f6762
  protected final DistribStateManager stateManager;
  protected final Map<String, Object> properties = new HashMap<>();
  protected final TriggerEventType eventType;
  protected final int waitForSecond;
  protected Map<String,Object> lastState;
  protected final AtomicReference<AutoScaling.TriggerEventProcessor> processorRef = new AtomicReference<>();
  protected final List<TriggerAction> actions;
  protected final boolean enabled;
  protected boolean isClosed;


<<<<<<< HEAD
  protected TriggerBase(TriggerEventType eventType, String name, Map<String, Object> properties, SolrResourceLoader loader, SolrCloudManager dataProvider) {
    this.eventType = eventType;
    this.name = name;
    this.dataProvider = dataProvider;
    this.stateManager = dataProvider.getDistribStateManager();
=======
  protected TriggerBase(TriggerEventType eventType, String name, Map<String, Object> properties, SolrResourceLoader loader, SolrCloudManager cloudManager) {
    this.eventType = eventType;
    this.name = name;
    this.cloudManager = cloudManager;
    this.stateManager = cloudManager.getDistribStateManager();
>>>>>>> 487f6762
    if (properties != null) {
      this.properties.putAll(properties);
    }
    this.enabled = Boolean.parseBoolean(String.valueOf(this.properties.getOrDefault("enabled", "true")));
    this.waitForSecond = ((Number) this.properties.getOrDefault("waitFor", -1L)).intValue();
    List<Map<String, String>> o = (List<Map<String, String>>) properties.get("actions");
    if (o != null && !o.isEmpty()) {
      actions = new ArrayList<>(3);
      for (Map<String, String> map : o) {
        TriggerAction action = loader.newInstance(map.get("class"), TriggerAction.class);
        actions.add(action);
      }
    } else {
      actions = Collections.emptyList();
    }

    try {
      if (!stateManager.hasData(ZkStateReader.SOLR_AUTOSCALING_TRIGGER_STATE_PATH)) {
        stateManager.makePath(ZkStateReader.SOLR_AUTOSCALING_TRIGGER_STATE_PATH);
      }
    } catch (AlreadyExistsException e) {
      // ignore
    } catch (InterruptedException | KeeperException | IOException e) {
      LOG.warn("Exception checking ZK path " + ZkStateReader.SOLR_AUTOSCALING_TRIGGER_STATE_PATH, e);
    }
  }

  @Override
  public void init() {
    List<Map<String, String>> o = (List<Map<String, String>>) properties.get("actions");
    if (o != null && !o.isEmpty()) {
      for (int i = 0; i < o.size(); i++) {
        Map<String, String> map = o.get(i);
        actions.get(i).init(map);
      }
    }
  }

  @Override
  public void setProcessor(AutoScaling.TriggerEventProcessor processor) {
    processorRef.set(processor);
  }

  @Override
  public AutoScaling.TriggerEventProcessor getProcessor() {
    return processorRef.get();
  }

  @Override
  public String getName() {
    return name;
  }

  @Override
  public TriggerEventType getEventType() {
    return eventType;
  }

  @Override
  public boolean isEnabled() {
    return enabled;
  }

  @Override
  public int getWaitForSecond() {
    return waitForSecond;
  }

  @Override
  public Map<String, Object> getProperties() {
    return properties;
  }

  @Override
  public List<TriggerAction> getActions() {
    return actions;
  }

  @Override
  public boolean isClosed() {
    synchronized (this) {
      return isClosed;
    }
  }

  @Override
  public void close() throws IOException {
    synchronized (this) {
      isClosed = true;
      IOUtils.closeWhileHandlingException(actions);
    }
  }

  @Override
  public int hashCode() {
    return Objects.hash(name, properties);
  }

  @Override
  public boolean equals(Object obj) {
    if (obj == null) {
      return false;
    }
    if (obj.getClass().equals(this.getClass())) {
      TriggerBase that = (TriggerBase) obj;
      return this.name.equals(that.name)
          && this.properties.equals(that.properties);
    }
    return false;
  }

  /**
   * Prepare and return internal state of this trigger in a format suitable for persisting in ZK.
   * @return map of internal state properties. Note: values must be supported by {@link Utils#toJSON(Object)}.
   */
  protected abstract Map<String,Object> getState();

  /**
   * Restore internal state of this trigger from properties retrieved from ZK.
   * @param state never null but may be empty.
   */
  protected abstract void setState(Map<String,Object> state);

  @Override
  public void saveState() {
    Map<String,Object> state = Utils.getDeepCopy(getState(), 10, false, true);
    if (lastState != null && lastState.equals(state)) {
      // skip saving if identical
      return;
    }
    byte[] data = Utils.toJSON(state);
    String path = ZkStateReader.SOLR_AUTOSCALING_TRIGGER_STATE_PATH + "/" + getName();
    try {
      if (stateManager.hasData(path)) {
        // update
        stateManager.setData(path, data, -1);
      } else {
        // create
        stateManager.createData(path, data, CreateMode.PERSISTENT);
      }
      lastState = state;
    } catch (InterruptedException | BadVersionException | AlreadyExistsException | IOException | KeeperException e) {
      LOG.warn("Exception updating trigger state '" + path + "'", e);
    }
  }

  @Override
  public void restoreState() {
    byte[] data = null;
    String path = ZkStateReader.SOLR_AUTOSCALING_TRIGGER_STATE_PATH + "/" + getName();
    try {
      if (stateManager.hasData(path)) {
        VersionedData versionedData = stateManager.getData(path);
        data = versionedData.getData();
      }
    } catch (Exception e) {
      LOG.warn("Exception getting trigger state '" + path + "'", e);
    }
    if (data != null) {
      Map<String, Object> restoredState = (Map<String, Object>)Utils.fromJSON(data);
      // make sure lastState is sorted
      restoredState = Utils.getDeepCopy(restoredState, 10, false, true);
      setState(restoredState);
      lastState = restoredState;
    }
  }
}<|MERGE_RESOLUTION|>--- conflicted
+++ resolved
@@ -50,11 +50,7 @@
   private static final Logger LOG = LoggerFactory.getLogger(MethodHandles.lookup().lookupClass());
 
   protected final String name;
-<<<<<<< HEAD
-  protected final SolrCloudManager dataProvider;
-=======
   protected final SolrCloudManager cloudManager;
->>>>>>> 487f6762
   protected final DistribStateManager stateManager;
   protected final Map<String, Object> properties = new HashMap<>();
   protected final TriggerEventType eventType;
@@ -66,19 +62,11 @@
   protected boolean isClosed;
 
 
-<<<<<<< HEAD
-  protected TriggerBase(TriggerEventType eventType, String name, Map<String, Object> properties, SolrResourceLoader loader, SolrCloudManager dataProvider) {
-    this.eventType = eventType;
-    this.name = name;
-    this.dataProvider = dataProvider;
-    this.stateManager = dataProvider.getDistribStateManager();
-=======
   protected TriggerBase(TriggerEventType eventType, String name, Map<String, Object> properties, SolrResourceLoader loader, SolrCloudManager cloudManager) {
     this.eventType = eventType;
     this.name = name;
     this.cloudManager = cloudManager;
     this.stateManager = cloudManager.getDistribStateManager();
->>>>>>> 487f6762
     if (properties != null) {
       this.properties.putAll(properties);
     }
