/*
 * Licensed to the Apache Software Foundation (ASF) under one or more
 * contributor license agreements.  See the NOTICE file distributed with
 * this work for additional information regarding copyright ownership.
 * The ASF licenses this file to You under the Apache License, Version 2.0
 * (the "License"); you may not use this file except in compliance with
 * the License.  You may obtain a copy of the License at
 *
 *     http://www.apache.org/licenses/LICENSE-2.0
 *
 * Unless required by applicable law or agreed to in writing, software
 * distributed under the License is distributed on an "AS IS" BASIS,
 * WITHOUT WARRANTIES OR CONDITIONS OF ANY KIND, either express or implied.
 * See the License for the specific language governing permissions and
 * limitations under the License.
 */
package org.apache.solr.cloud;

import java.io.Closeable;
import java.io.IOException;
import java.lang.invoke.MethodHandles;
import java.util.Collections;
<<<<<<< HEAD
import java.util.List;
import java.util.Map;

import com.codahale.metrics.Timer;
import org.apache.solr.client.solrj.cloud.DistributedQueue;
=======
import java.util.HashSet;
import java.util.LinkedList;
import java.util.List;
import java.util.Map;
import java.util.Set;

import com.codahale.metrics.Timer;
>>>>>>> 487f6762
import org.apache.solr.client.solrj.cloud.autoscaling.SolrCloudManager;
import org.apache.solr.client.solrj.impl.ClusterStateProvider;
import org.apache.solr.cloud.autoscaling.OverseerTriggerThread;
import org.apache.solr.cloud.overseer.ClusterStateMutator;
import org.apache.solr.cloud.overseer.CollectionMutator;
import org.apache.solr.cloud.overseer.NodeMutator;
import org.apache.solr.cloud.overseer.OverseerAction;
import org.apache.solr.cloud.overseer.ReplicaMutator;
import org.apache.solr.cloud.overseer.SliceMutator;
import org.apache.solr.cloud.overseer.ZkStateWriter;
import org.apache.solr.cloud.overseer.ZkWriteCommand;
import org.apache.solr.common.SolrCloseable;
import org.apache.solr.common.cloud.ClusterState;
import org.apache.solr.common.cloud.SolrZkClient;
import org.apache.solr.common.cloud.ZkNodeProps;
import org.apache.solr.common.cloud.ZkStateReader;
import org.apache.solr.common.params.CollectionParams;
import org.apache.solr.common.util.IOUtils;
import org.apache.solr.common.util.ObjectReleaseTracker;
import org.apache.solr.common.util.Pair;
import org.apache.solr.common.util.Utils;
import org.apache.solr.core.CloudConfig;
import org.apache.solr.core.CoreContainer;
import org.apache.solr.handler.admin.CollectionsHandler;
import org.apache.solr.handler.component.ShardHandler;
import org.apache.solr.update.UpdateShardHandler;
import org.apache.zookeeper.CreateMode;
import org.apache.zookeeper.KeeperException;
import org.slf4j.Logger;
import org.slf4j.LoggerFactory;

import static org.apache.solr.common.params.CommonParams.ID;

/**
 * Cluster leader. Responsible for processing state updates, node assignments, creating/deleting
 * collections, shards, replicas and setting various properties.
 */
public class Overseer implements SolrCloseable {
  public static final String QUEUE_OPERATION = "operation";

  // System properties are used in tests to make them run fast
  public static final int STATE_UPDATE_DELAY = Integer.getInteger("solr.OverseerStateUpdateDelay", 2000);  // delay between cloud state updates
  public static final int STATE_UPDATE_BATCH_SIZE = Integer.getInteger("solr.OverseerStateUpdateBatchSize", 10000);
  public static final int STATE_UPDATE_MAX_QUEUE = 20000;

  public static final int NUM_RESPONSES_TO_STORE = 10000;
  public static final String OVERSEER_ELECT = "/overseer_elect";

  private static final Logger log = LoggerFactory.getLogger(MethodHandles.lookup().lookupClass());

  enum LeaderStatus {DONT_KNOW, NO, YES}

  private class ClusterStateUpdater implements Runnable, Closeable {
    
    private final ZkStateReader reader;
    private final SolrZkClient zkClient;
    private final String myId;
    //queue where everybody can throw tasks
    private final ZkDistributedQueue stateUpdateQueue;
<<<<<<< HEAD
=======
    //TODO remove in 9.0, we do not push message into this queue anymore
>>>>>>> 487f6762
    //Internal queue where overseer stores events that have not yet been published into cloudstate
    //If Overseer dies while extracting the main queue a new overseer will start from this queue 
    private final ZkDistributedQueue workQueue;
    // Internal map which holds the information about running tasks.
    private final DistributedMap runningMap;
    // Internal map which holds the information about successfully completed tasks.
    private final DistributedMap completedMap;
    // Internal map which holds the information about failed tasks.
    private final DistributedMap failureMap;

    private final Stats zkStats;

    private boolean isClosed = false;

    public ClusterStateUpdater(final ZkStateReader reader, final String myId, Stats zkStats) {
      this.zkClient = reader.getZkClient();
      this.zkStats = zkStats;
      this.stateUpdateQueue = getStateUpdateQueue(zkClient, zkStats);
      this.workQueue = getInternalWorkQueue(zkClient, zkStats);
      this.failureMap = getFailureMap(zkClient);
      this.runningMap = getRunningMap(zkClient);
      this.completedMap = getCompletedMap(zkClient);
      this.myId = myId;
      this.reader = reader;
    }

    public Stats getStateUpdateQueueStats() {
      return stateUpdateQueue.getZkStats();
    }

    public Stats getWorkQueueStats()  {
      return workQueue.getZkStats();
    }
    
    @Override
    public void run() {

      LeaderStatus isLeader = amILeader();
      while (isLeader == LeaderStatus.DONT_KNOW) {
        log.debug("am_i_leader unclear {}", isLeader);
        isLeader = amILeader();  // not a no, not a yes, try ask again
      }

      log.debug("Starting to work on the main queue");
      try {
        ZkStateWriter zkStateWriter = null;
        ClusterState clusterState = null;
        boolean refreshClusterState = true; // let's refresh in the first iteration
        // we write updates in batch, but if an exception is thrown when writing new clusterstate,
        // we do not sure which message is bad message, therefore we will re-process node one by one
        int fallbackQueueSize = Integer.MAX_VALUE;
        ZkDistributedQueue fallbackQueue = workQueue;
        while (!this.isClosed) {
          isLeader = amILeader();
          if (LeaderStatus.NO == isLeader) {
            break;
          }
          else if (LeaderStatus.YES != isLeader) {
            log.debug("am_i_leader unclear {}", isLeader);
            continue; // not a no, not a yes, try ask again
          }

          //TODO consider removing 'refreshClusterState' and simply check if clusterState is null
          if (refreshClusterState) {
            try {
              reader.forciblyRefreshAllClusterStateSlow();
              clusterState = reader.getClusterState();
              zkStateWriter = new ZkStateWriter(reader, stats);
              refreshClusterState = false;

              // if there were any errors while processing
              // the state queue, items would have been left in the
              // work queue so let's process those first
              byte[] data = fallbackQueue.peek();
              while (fallbackQueueSize > 0 && data != null)  {
                final ZkNodeProps message = ZkNodeProps.load(data);
<<<<<<< HEAD
                log.debug("processMessage: workQueueSize: {}, message = {}", workQueue.getZkStats().getQueueLength(), message);
=======
                log.debug("processMessage: fallbackQueueSize: {}, message = {}", fallbackQueue.getZkStats().getQueueLength(), message);
>>>>>>> 487f6762
                // force flush to ZK after each message because there is no fallback if workQueue items
                // are removed from workQueue but fail to be written to ZK
                try {
                  clusterState = processQueueItem(message, clusterState, zkStateWriter, false, null);
                } catch (Exception e) {
                  if (isBadMessage(e)) {
                    log.warn("Exception when process message = {}, consider as bad message and poll out from the queue", message);
                    fallbackQueue.poll();
                  }
                  throw e;
                }
                fallbackQueue.poll(); // poll-ing removes the element we got by peek-ing
                data = fallbackQueue.peek();
                fallbackQueueSize--;
              }
              // force flush at the end of the loop, if there are no pending updates, this is a no op call
              clusterState = zkStateWriter.writePendingUpdates();
              // the workQueue is empty now, use stateUpdateQueue as fallback queue
              fallbackQueue = stateUpdateQueue;
              fallbackQueueSize = 0;
            } catch (KeeperException.SessionExpiredException e) {
              log.warn("Solr cannot talk to ZK, exiting Overseer work queue loop", e);
              return;
            } catch (InterruptedException e) {
              Thread.currentThread().interrupt();
              return;
            } catch (Exception e) {
              log.error("Exception in Overseer when process message from work queue, retrying", e);
              refreshClusterState = true;
              continue;
            }
          }

          LinkedList<Pair<String, byte[]>> queue = null;
          try {
            // We do not need to filter any nodes here cause all processed nodes are removed once we flush clusterstate
            queue = new LinkedList<>(stateUpdateQueue.peekElements(1000, Long.MAX_VALUE, (x) -> true));
          } catch (KeeperException.SessionExpiredException e) {
            log.warn("Solr cannot talk to ZK, exiting Overseer main queue loop", e);
            return;
          } catch (InterruptedException e) {
            Thread.currentThread().interrupt();
            return;
          } catch (Exception e) {
            log.error("Exception in Overseer main queue loop", e);
          }
          try {
<<<<<<< HEAD
            boolean[] itemWasMoved = new boolean[1];
            while (head != null) {
              itemWasMoved[0] = false;
              byte[] data = head;
              final ZkNodeProps message = ZkNodeProps.load(data);
              log.debug("processMessage: queueSize: {}, message = {} current state version: {}", stateUpdateQueue.getZkStats().getQueueLength(), message, clusterState.getZkClusterStateVersion());
              // we can batch here because workQueue is our fallback in case a ZK write failed
              clusterState = processQueueItem(message, clusterState, zkStateWriter, true, new ZkStateWriter.ZkWriteCallback() {
                @Override
                public void onEnqueue() throws Exception {
                  if (!itemWasMoved[0]) {
                    workQueue.offer(data);
                    stateUpdateQueue.poll();
                    itemWasMoved[0] = true;
                  }
                }

                @Override
                public void onWrite() throws Exception {
                  // remove everything from workQueue
                  while (workQueue.poll() != null);
                }
              });

              // If the ZkWriteCallback never fired, just dump the item, it might be an invalid message.
              if (!itemWasMoved[0]) {
                stateUpdateQueue.poll();
=======
            Set<String> processedNodes = new HashSet<>();
            while (queue != null && !queue.isEmpty()) {
              for (Pair<String, byte[]> head : queue) {
                byte[] data = head.second();
                final ZkNodeProps message = ZkNodeProps.load(data);
                log.debug("processMessage: queueSize: {}, message = {} current state version: {}", stateUpdateQueue.getZkStats().getQueueLength(), message, clusterState.getZkClusterStateVersion());

                processedNodes.add(head.first());
                fallbackQueueSize = processedNodes.size();
                // The callback always be called on this thread
                clusterState = processQueueItem(message, clusterState, zkStateWriter, true, () -> {
                  stateUpdateQueue.remove(processedNodes);
                  processedNodes.clear();
                });
>>>>>>> 487f6762
              }
              if (isClosed) break;
              // if an event comes in the next 100ms batch it together
              queue = new LinkedList<>(stateUpdateQueue.peekElements(1000, 100, node -> !processedNodes.contains(node)));
            }
            fallbackQueueSize = processedNodes.size();
            // we should force write all pending updates because the next iteration might sleep until there
            // are more items in the main queue
            clusterState = zkStateWriter.writePendingUpdates();
            // clean work queue
            stateUpdateQueue.remove(processedNodes);
            processedNodes.clear();
          } catch (KeeperException.SessionExpiredException e) {
            log.warn("Solr cannot talk to ZK, exiting Overseer main queue loop", e);
            return;
          } catch (InterruptedException e) {
            Thread.currentThread().interrupt();
            return;
          } catch (Exception e) {
            log.error("Exception in Overseer main queue loop", e);
            refreshClusterState = true; // it might have been a bad version error
          }
        }
      } finally {
        log.info("Overseer Loop exiting : {}", LeaderElector.getNodeName(myId));
        //do this in a separate thread because any wait is interrupted in this main thread
        new Thread(this::checkIfIamStillLeader, "OverseerExitThread").start();
      }
    }

    // Return true whenever the exception thrown by ZkStateWriter is correspond
    // to a invalid state or 'bad' message (in this case, we should remove that message from queue)
    private boolean isBadMessage(Exception e) {
      if (e instanceof KeeperException) {
        KeeperException ke = (KeeperException) e;
        return ke.code() == KeeperException.Code.NONODE || ke.code() == KeeperException.Code.NODEEXISTS;
      }
      return !(e instanceof InterruptedException);
    }

    private ClusterState processQueueItem(ZkNodeProps message, ClusterState clusterState, ZkStateWriter zkStateWriter, boolean enableBatching, ZkStateWriter.ZkWriteCallback callback) throws Exception {
      final String operation = message.getStr(QUEUE_OPERATION);
      List<ZkWriteCommand> zkWriteCommands = null;
      final Timer.Context timerContext = stats.time(operation);
      try {
        zkWriteCommands = processMessage(clusterState, message, operation);
        stats.success(operation);
      } catch (Exception e) {
        // generally there is nothing we can do - in most cases, we have
        // an issue that will fail again on retry or we cannot communicate with     a
        // ZooKeeper in which case another Overseer should take over
        // TODO: if ordering for the message is not important, we could
        // track retries and put it back on the end of the queue
        log.error("Overseer could not process the current clusterstate state update message, skipping the message: " + message, e);
        stats.error(operation);
      } finally {
        timerContext.stop();
      }
      if (zkWriteCommands != null) {
        clusterState = zkStateWriter.enqueueUpdate(clusterState, zkWriteCommands, callback);
        if (!enableBatching)  {
          clusterState = zkStateWriter.writePendingUpdates();
        }
      }
      return clusterState;
    }

    private void checkIfIamStillLeader() {
      if (zkController != null && zkController.getCoreContainer().isShutDown()) return;//shutting down no need to go further
      org.apache.zookeeper.data.Stat stat = new org.apache.zookeeper.data.Stat();
      String path = OVERSEER_ELECT + "/leader";
      byte[] data;
      try {
        data = zkClient.getData(path, null, stat, true);
      } catch (Exception e) {
        log.error("could not read the data" ,e);
        return;
      }
      try {
        Map m = (Map) Utils.fromJSON(data);
        String id = (String) m.get(ID);
        if(overseerCollectionConfigSetProcessor.getId().equals(id)){
          try {
            log.warn("I'm exiting, but I'm still the leader");
            zkClient.delete(path,stat.getVersion(),true);
          } catch (KeeperException.BadVersionException e) {
            //no problem ignore it some other Overseer has already taken over
          } catch (Exception e) {
            log.error("Could not delete my leader node ", e);
          }

        } else{
          log.debug("somebody else has already taken up the overseer position");
        }
      } finally {
        //if I am not shutting down, Then I need to rejoin election
        try {
          if (zkController != null && !zkController.getCoreContainer().isShutDown()) {
            zkController.rejoinOverseerElection(null, false);
          }
        } catch (Exception e) {
          log.warn("Unable to rejoinElection ",e);
        }
      }
    }

    private List<ZkWriteCommand> processMessage(ClusterState clusterState,
        final ZkNodeProps message, final String operation) {
      CollectionParams.CollectionAction collectionAction = CollectionParams.CollectionAction.get(operation);
      if (collectionAction != null) {
        switch (collectionAction) {
          case CREATE:
            return Collections.singletonList(new ClusterStateMutator(getSolrCloudManager()).createCollection(clusterState, message));
          case DELETE:
            return Collections.singletonList(new ClusterStateMutator(getSolrCloudManager()).deleteCollection(clusterState, message));
          case CREATESHARD:
            return Collections.singletonList(new CollectionMutator(getSolrCloudManager()).createShard(clusterState, message));
          case DELETESHARD:
            return Collections.singletonList(new CollectionMutator(getSolrCloudManager()).deleteShard(clusterState, message));
          case ADDREPLICA:
            return Collections.singletonList(new SliceMutator(getSolrCloudManager()).addReplica(clusterState, message));
          case ADDREPLICAPROP:
            return Collections.singletonList(new ReplicaMutator(getSolrCloudManager()).addReplicaProperty(clusterState, message));
          case DELETEREPLICAPROP:
            return Collections.singletonList(new ReplicaMutator(getSolrCloudManager()).deleteReplicaProperty(clusterState, message));
          case BALANCESHARDUNIQUE:
            ExclusiveSliceProperty dProp = new ExclusiveSliceProperty(clusterState, message);
            if (dProp.balanceProperty()) {
              String collName = message.getStr(ZkStateReader.COLLECTION_PROP);
              return Collections.singletonList(new ZkWriteCommand(collName, dProp.getDocCollection()));
            }
            break;
          case MODIFYCOLLECTION:
            CollectionsHandler.verifyRuleParams(zkController.getCoreContainer() ,message.getProperties());
            return Collections.singletonList(new CollectionMutator(getSolrCloudManager()).modifyCollection(clusterState,message));
          case MIGRATESTATEFORMAT:
            return Collections.singletonList(new ClusterStateMutator(getSolrCloudManager()).migrateStateFormat(clusterState, message));
          default:
            throw new RuntimeException("unknown operation:" + operation
                + " contents:" + message.getProperties());
        }
      } else {
        OverseerAction overseerAction = OverseerAction.get(operation);
        if (overseerAction == null) {
          throw new RuntimeException("unknown operation:" + operation + " contents:" + message.getProperties());
        }
        switch (overseerAction) {
          case STATE:
            return Collections.singletonList(new ReplicaMutator(getSolrCloudManager()).setState(clusterState, message));
          case LEADER:
            return Collections.singletonList(new SliceMutator(getSolrCloudManager()).setShardLeader(clusterState, message));
          case DELETECORE:
            return Collections.singletonList(new SliceMutator(getSolrCloudManager()).removeReplica(clusterState, message));
          case ADDROUTINGRULE:
            return Collections.singletonList(new SliceMutator(getSolrCloudManager()).addRoutingRule(clusterState, message));
          case REMOVEROUTINGRULE:
            return Collections.singletonList(new SliceMutator(getSolrCloudManager()).removeRoutingRule(clusterState, message));
          case UPDATESHARDSTATE:
            return Collections.singletonList(new SliceMutator(getSolrCloudManager()).updateShardState(clusterState, message));
          case QUIT:
            if (myId.equals(message.get(ID))) {
              log.info("Quit command received {} {}", message, LeaderElector.getNodeName(myId));
              overseerCollectionConfigSetProcessor.close();
              close();
            } else {
              log.warn("Overseer received wrong QUIT message {}", message);
            }
            break;
          case DOWNNODE:
            return new NodeMutator().downNode(clusterState, message);
          default:
            throw new RuntimeException("unknown operation:" + operation + " contents:" + message.getProperties());
        }
      }

      return Collections.singletonList(ZkStateWriter.NO_OP);
    }

    private LeaderStatus amILeader() {
      Timer.Context timerContext = stats.time("am_i_leader");
      boolean success = true;
      try {
        ZkNodeProps props = ZkNodeProps.load(zkClient.getData(
            OVERSEER_ELECT + "/leader", null, null, true));
        if (myId.equals(props.getStr(ID))) {
          return LeaderStatus.YES;
        }
      } catch (KeeperException e) {
        success = false;
        if (e.code() == KeeperException.Code.CONNECTIONLOSS) {
          log.error("", e);
          return LeaderStatus.DONT_KNOW;
        } else if (e.code() != KeeperException.Code.SESSIONEXPIRED) {
          log.warn("", e);
        }
      } catch (InterruptedException e) {
        success = false;
        Thread.currentThread().interrupt();
      } finally {
        timerContext.stop();
        if (success)  {
          stats.success("am_i_leader");
        } else  {
          stats.error("am_i_leader");
        }
      }
      log.info("According to ZK I (id=" + myId + ") am no longer a leader.");
      return LeaderStatus.NO;
    }

    @Override
      public void close() {
        this.isClosed = true;
      }

  }

  static class OverseerThread extends Thread implements Closeable {

    protected volatile boolean isClosed;
    private Closeable thread;

    public OverseerThread(ThreadGroup tg, Closeable thread) {
      super(tg, (Runnable) thread);
      this.thread = thread;
    }

    public OverseerThread(ThreadGroup ccTg, Closeable thread, String name) {
      super(ccTg, (Runnable) thread, name);
      this.thread = thread;
    }

    @Override
    public void close() throws IOException {
      thread.close();
      this.isClosed = true;
    }

    public boolean isClosed() {
      return this.isClosed;
    }
    
  }
  
  private OverseerThread ccThread;

  private OverseerThread updaterThread;

  private OverseerThread triggerThread;

  private final ZkStateReader reader;

  private final ShardHandler shardHandler;
  
  private final UpdateShardHandler updateShardHandler;

  private final String adminPath;

  private OverseerCollectionConfigSetProcessor overseerCollectionConfigSetProcessor;

  private ZkController zkController;

  private Stats stats;
  private String id;
  private boolean closed;
  private CloudConfig config;

  // overseer not responsible for closing reader
  public Overseer(ShardHandler shardHandler,
      UpdateShardHandler updateShardHandler, String adminPath,
      final ZkStateReader reader, ZkController zkController, CloudConfig config)
      throws KeeperException, InterruptedException {
    this.reader = reader;
    this.shardHandler = shardHandler;
    this.updateShardHandler = updateShardHandler;
    this.adminPath = adminPath;
    this.zkController = zkController;
    this.stats = new Stats();
    this.config = config;
  }
  
  public synchronized void start(String id) {
    this.id = id;
    closed = false;
    doClose();
    stats = new Stats();
    log.info("Overseer (id=" + id + ") starting");
    createOverseerNode(reader.getZkClient());
    //launch cluster state updater thread
    ThreadGroup tg = new ThreadGroup("Overseer state updater.");
    updaterThread = new OverseerThread(tg, new ClusterStateUpdater(reader, id, stats), "OverseerStateUpdate-" + id);
    updaterThread.setDaemon(true);

    ThreadGroup ccTg = new ThreadGroup("Overseer collection creation process.");

    OverseerNodePrioritizer overseerPrioritizer = new OverseerNodePrioritizer(reader, adminPath, shardHandler.getShardHandlerFactory());
    overseerCollectionConfigSetProcessor = new OverseerCollectionConfigSetProcessor(reader, id, shardHandler, adminPath, stats, Overseer.this, overseerPrioritizer);
    ccThread = new OverseerThread(ccTg, overseerCollectionConfigSetProcessor, "OverseerCollectionConfigSetProcessor-" + id);
    ccThread.setDaemon(true);

    ThreadGroup triggerThreadGroup = new ThreadGroup("Overseer autoscaling triggers");
    OverseerTriggerThread trigger = new OverseerTriggerThread(zkController.getCoreContainer().getResourceLoader(),
        zkController.getSolrCloudManager(), config);
    triggerThread = new OverseerThread(triggerThreadGroup, trigger, "OverseerAutoScalingTriggerThread-" + id);

    updaterThread.start();
    ccThread.start();
    triggerThread.start();
    assert ObjectReleaseTracker.track(this);
  }

  public Stats getStats() {
    return stats;
  }

  ZkController getZkController(){
    return zkController;
  }

  public CoreContainer getCoreContainer() {
    return zkController.getCoreContainer();
  }

  public SolrCloudManager getSolrCloudManager() {
    return zkController.getSolrCloudManager();
  }

  /**
   * For tests.
   * 
   * @lucene.internal
   * @return state updater thread
   */
  public synchronized OverseerThread getUpdaterThread() {
    return updaterThread;
  }
  
  public synchronized void close() {
    if (closed) return;
    log.info("Overseer (id=" + id + ") closing");
    
    doClose();
    this.closed = true;
    assert ObjectReleaseTracker.release(this);
  }

  @Override
  public boolean isClosed() {
    return closed;
  }

  private void doClose() {
    
    if (updaterThread != null) {
      IOUtils.closeQuietly(updaterThread);
      updaterThread.interrupt();
    }
    if (ccThread != null) {
      IOUtils.closeQuietly(ccThread);
      ccThread.interrupt();
    }
    if (triggerThread != null)  {
      IOUtils.closeQuietly(triggerThread);
      triggerThread.interrupt();
    }
    if (updaterThread != null) {
      try {
        updaterThread.join();
      } catch (InterruptedException e) {}
    }
    if (ccThread != null) {
      try {
        ccThread.join();
      } catch (InterruptedException e) {}
    }
    if (triggerThread != null)  {
      try {
        triggerThread.join();
      } catch (InterruptedException e)  {}
    }
    updaterThread = null;
    ccThread = null;
    triggerThread = null;
  }

  /**
   * Get queue that can be used to send messages to Overseer.
   * <p>
   * Any and all modifications to the cluster state must be sent to
   * the overseer via this queue. The complete list of overseer actions
   * supported by this queue are documented inside the {@link OverseerAction} enum.
   * <p>
   * Performance statistics on the returned queue
   * are <em>not</em> tracked by the Overseer Stats API,
   * see {@link org.apache.solr.common.params.CollectionParams.CollectionAction#OVERSEERSTATUS}.
   * Therefore, this method should be used only by clients for writing to the overseer queue.
   * <p>
   * This method will create the /overseer znode in ZooKeeper if it does not exist already.
   *
   * @param zkClient the {@link SolrZkClient} to be used for reading/writing to the queue
   * @return a {@link ZkDistributedQueue} object
   */
  public static ZkDistributedQueue getStateUpdateQueue(final SolrZkClient zkClient) {
    return getStateUpdateQueue(zkClient, new Stats());
  }

  /**
   * The overseer uses the returned queue to read any operations submitted by clients.
   * This method should not be used directly by anyone other than the Overseer itself.
   * This method will create the /overseer znode in ZooKeeper if it does not exist already.
   *
   * @param zkClient the {@link SolrZkClient} to be used for reading/writing to the queue
   * @param zkStats  a {@link Stats} object which tracks statistics for all zookeeper operations performed by this queue
   * @return a {@link ZkDistributedQueue} object
   */
  static ZkDistributedQueue getStateUpdateQueue(final SolrZkClient zkClient, Stats zkStats) {
    createOverseerNode(zkClient);
<<<<<<< HEAD
    return new ZkDistributedQueue(zkClient, "/overseer/queue", zkStats);
=======
    return new ZkDistributedQueue(zkClient, "/overseer/queue", zkStats, STATE_UPDATE_MAX_QUEUE);
>>>>>>> 487f6762
  }

  /**
   * Internal overseer work queue. This should not be used outside of Overseer.
   * <p>
   * This queue is used to store overseer operations that have been removed from the
   * state update queue but are being executed as part of a batch. Once
   * the result of the batch is persisted to zookeeper, these items are removed from the
   * work queue. If the overseer dies while processing a batch then a new overseer always
   * operates from the work queue first and only then starts processing operations from the
   * state update queue.
   * This method will create the /overseer znode in ZooKeeper if it does not exist already.
   *
   * @param zkClient the {@link SolrZkClient} to be used for reading/writing to the queue
   * @param zkStats  a {@link Stats} object which tracks statistics for all zookeeper operations performed by this queue
   * @return a {@link ZkDistributedQueue} object
   */
  static ZkDistributedQueue getInternalWorkQueue(final SolrZkClient zkClient, Stats zkStats) {
    createOverseerNode(zkClient);
    return new ZkDistributedQueue(zkClient, "/overseer/queue-work", zkStats);
  }

  /* Internal map for failed tasks, not to be used outside of the Overseer */
  static DistributedMap getRunningMap(final SolrZkClient zkClient) {
    createOverseerNode(zkClient);
    return new DistributedMap(zkClient, "/overseer/collection-map-running");
  }

  /* Size-limited map for successfully completed tasks*/
  static DistributedMap getCompletedMap(final SolrZkClient zkClient) {
    createOverseerNode(zkClient);
    return new SizeLimitedDistributedMap(zkClient, "/overseer/collection-map-completed", NUM_RESPONSES_TO_STORE);
  }

  /* Map for failed tasks, not to be used outside of the Overseer */
  static DistributedMap getFailureMap(final SolrZkClient zkClient) {
    createOverseerNode(zkClient);
    return new SizeLimitedDistributedMap(zkClient, "/overseer/collection-map-failure", NUM_RESPONSES_TO_STORE);
  }

  /**
   * Get queue that can be used to submit collection API tasks to the Overseer.
   * <p>
   * This queue is used internally by the {@link CollectionsHandler} to submit collection API
   * tasks which are executed by the {@link OverseerCollectionMessageHandler}. The actions supported
   * by this queue are listed in the {@link org.apache.solr.common.params.CollectionParams.CollectionAction}
   * enum.
   * <p>
   * Performance statistics on the returned queue
   * are <em>not</em> tracked by the Overseer Stats API,
   * see {@link org.apache.solr.common.params.CollectionParams.CollectionAction#OVERSEERSTATUS}.
   *
   * @param zkClient the {@link SolrZkClient} to be used for reading/writing to the queue
   * @return a {@link ZkDistributedQueue} object
   */
  static OverseerTaskQueue getCollectionQueue(final SolrZkClient zkClient) {
    return getCollectionQueue(zkClient, new Stats());
  }

  /**
   * Get queue that can be used to read collection API tasks to the Overseer.
   * <p>
   * This queue is used internally by the {@link OverseerCollectionMessageHandler} to read collection API
   * tasks submitted by the {@link CollectionsHandler}. The actions supported
   * by this queue are listed in the {@link org.apache.solr.common.params.CollectionParams.CollectionAction}
   * enum.
   * <p>
   * Performance statistics on the returned queue are tracked by the Overseer Stats API,
   * see {@link org.apache.solr.common.params.CollectionParams.CollectionAction#OVERSEERSTATUS}.
   *
   * @param zkClient the {@link SolrZkClient} to be used for reading/writing to the queue
   * @return a {@link ZkDistributedQueue} object
   */
  static OverseerTaskQueue getCollectionQueue(final SolrZkClient zkClient, Stats zkStats) {
    createOverseerNode(zkClient);
    return new OverseerTaskQueue(zkClient, "/overseer/collection-queue-work", zkStats);
  }

  /**
   * Get queue that can be used to submit configset API tasks to the Overseer.
   * <p>
   * This queue is used internally by the {@link org.apache.solr.handler.admin.ConfigSetsHandler} to submit
   * tasks which are executed by the {@link OverseerConfigSetMessageHandler}. The actions supported
   * by this queue are listed in the {@link org.apache.solr.common.params.ConfigSetParams.ConfigSetAction}
   * enum.
   * <p>
   * Performance statistics on the returned queue
   * are <em>not</em> tracked by the Overseer Stats API,
   * see {@link org.apache.solr.common.params.CollectionParams.CollectionAction#OVERSEERSTATUS}.
   *
   * @param zkClient the {@link SolrZkClient} to be used for reading/writing to the queue
   * @return a {@link ZkDistributedQueue} object
   */
  static OverseerTaskQueue getConfigSetQueue(final SolrZkClient zkClient)  {
    return getConfigSetQueue(zkClient, new Stats());
  }

  /**
   * Get queue that can be used to read configset API tasks to the Overseer.
   * <p>
   * This queue is used internally by the {@link OverseerConfigSetMessageHandler} to read configset API
   * tasks submitted by the {@link org.apache.solr.handler.admin.ConfigSetsHandler}. The actions supported
   * by this queue are listed in the {@link org.apache.solr.common.params.ConfigSetParams.ConfigSetAction}
   * enum.
   * <p>
   * Performance statistics on the returned queue are tracked by the Overseer Stats API,
   * see {@link org.apache.solr.common.params.CollectionParams.CollectionAction#OVERSEERSTATUS}.
   * <p>
   * For now, this internally returns the same queue as {@link #getCollectionQueue(SolrZkClient, Stats)}.
   * It is the responsibility of the client to ensure that configset API actions are prefixed with
   * {@link OverseerConfigSetMessageHandler#CONFIGSETS_ACTION_PREFIX} so that it is processed by
   * {@link OverseerConfigSetMessageHandler}.
   *
   * @param zkClient the {@link SolrZkClient} to be used for reading/writing to the queue
   * @return a {@link ZkDistributedQueue} object
   */
  static OverseerTaskQueue getConfigSetQueue(final SolrZkClient zkClient, Stats zkStats) {
    // For now, we use the same queue as the collection queue, but ensure
    // that the actions are prefixed with a unique string.
    createOverseerNode(zkClient);
    return getCollectionQueue(zkClient, zkStats);
  }

  private static void createOverseerNode(final SolrZkClient zkClient) {
    try {
      zkClient.create("/overseer", new byte[0], CreateMode.PERSISTENT, true);
    } catch (KeeperException.NodeExistsException e) {
      //ok
    } catch (InterruptedException e) {
      log.error("Could not create Overseer node", e);
      Thread.currentThread().interrupt();
      throw new RuntimeException(e);
    } catch (KeeperException e) {
      log.error("Could not create Overseer node", e);
      throw new RuntimeException(e);
    }
  }
  public static boolean isLegacy(ZkStateReader stateReader) {
    String legacyProperty = stateReader.getClusterProperty(ZkStateReader.LEGACY_CLOUD, "false");
    return "true".equals(legacyProperty);
  }

  public static boolean isLegacy(ClusterStateProvider clusterStateProvider) {
    String legacyProperty = clusterStateProvider.getClusterProperty(ZkStateReader.LEGACY_CLOUD, "false");
    return "true".equals(legacyProperty);
  }

  public ZkStateReader getZkStateReader() {
    return reader;
  }

}<|MERGE_RESOLUTION|>--- conflicted
+++ resolved
@@ -20,13 +20,6 @@
 import java.io.IOException;
 import java.lang.invoke.MethodHandles;
 import java.util.Collections;
-<<<<<<< HEAD
-import java.util.List;
-import java.util.Map;
-
-import com.codahale.metrics.Timer;
-import org.apache.solr.client.solrj.cloud.DistributedQueue;
-=======
 import java.util.HashSet;
 import java.util.LinkedList;
 import java.util.List;
@@ -34,7 +27,6 @@
 import java.util.Set;
 
 import com.codahale.metrics.Timer;
->>>>>>> 487f6762
 import org.apache.solr.client.solrj.cloud.autoscaling.SolrCloudManager;
 import org.apache.solr.client.solrj.impl.ClusterStateProvider;
 import org.apache.solr.cloud.autoscaling.OverseerTriggerThread;
@@ -94,10 +86,7 @@
     private final String myId;
     //queue where everybody can throw tasks
     private final ZkDistributedQueue stateUpdateQueue;
-<<<<<<< HEAD
-=======
     //TODO remove in 9.0, we do not push message into this queue anymore
->>>>>>> 487f6762
     //Internal queue where overseer stores events that have not yet been published into cloudstate
     //If Overseer dies while extracting the main queue a new overseer will start from this queue 
     private final ZkDistributedQueue workQueue;
@@ -174,11 +163,7 @@
               byte[] data = fallbackQueue.peek();
               while (fallbackQueueSize > 0 && data != null)  {
                 final ZkNodeProps message = ZkNodeProps.load(data);
-<<<<<<< HEAD
-                log.debug("processMessage: workQueueSize: {}, message = {}", workQueue.getZkStats().getQueueLength(), message);
-=======
                 log.debug("processMessage: fallbackQueueSize: {}, message = {}", fallbackQueue.getZkStats().getQueueLength(), message);
->>>>>>> 487f6762
                 // force flush to ZK after each message because there is no fallback if workQueue items
                 // are removed from workQueue but fail to be written to ZK
                 try {
@@ -226,35 +211,6 @@
             log.error("Exception in Overseer main queue loop", e);
           }
           try {
-<<<<<<< HEAD
-            boolean[] itemWasMoved = new boolean[1];
-            while (head != null) {
-              itemWasMoved[0] = false;
-              byte[] data = head;
-              final ZkNodeProps message = ZkNodeProps.load(data);
-              log.debug("processMessage: queueSize: {}, message = {} current state version: {}", stateUpdateQueue.getZkStats().getQueueLength(), message, clusterState.getZkClusterStateVersion());
-              // we can batch here because workQueue is our fallback in case a ZK write failed
-              clusterState = processQueueItem(message, clusterState, zkStateWriter, true, new ZkStateWriter.ZkWriteCallback() {
-                @Override
-                public void onEnqueue() throws Exception {
-                  if (!itemWasMoved[0]) {
-                    workQueue.offer(data);
-                    stateUpdateQueue.poll();
-                    itemWasMoved[0] = true;
-                  }
-                }
-
-                @Override
-                public void onWrite() throws Exception {
-                  // remove everything from workQueue
-                  while (workQueue.poll() != null);
-                }
-              });
-
-              // If the ZkWriteCallback never fired, just dump the item, it might be an invalid message.
-              if (!itemWasMoved[0]) {
-                stateUpdateQueue.poll();
-=======
             Set<String> processedNodes = new HashSet<>();
             while (queue != null && !queue.isEmpty()) {
               for (Pair<String, byte[]> head : queue) {
@@ -269,7 +225,6 @@
                   stateUpdateQueue.remove(processedNodes);
                   processedNodes.clear();
                 });
->>>>>>> 487f6762
               }
               if (isClosed) break;
               // if an event comes in the next 100ms batch it together
@@ -687,11 +642,7 @@
    */
   static ZkDistributedQueue getStateUpdateQueue(final SolrZkClient zkClient, Stats zkStats) {
     createOverseerNode(zkClient);
-<<<<<<< HEAD
-    return new ZkDistributedQueue(zkClient, "/overseer/queue", zkStats);
-=======
     return new ZkDistributedQueue(zkClient, "/overseer/queue", zkStats, STATE_UPDATE_MAX_QUEUE);
->>>>>>> 487f6762
   }
 
   /**
