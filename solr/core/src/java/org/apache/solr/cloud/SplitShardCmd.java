--- conflicted
+++ resolved
@@ -92,12 +92,8 @@
 
     String splitKey = message.getStr("split.key");
     DocCollection collection = clusterState.getCollection(collectionName);
-<<<<<<< HEAD
-=======
-    DocRouter router = collection.getRouter() != null ? collection.getRouter() : DocRouter.DEFAULT;
+
     PolicyHelper.SessionWrapper sessionWrapper = null;
-
->>>>>>> 4fc5a872
 
     Slice parentSlice = getParentSlice(clusterState, collectionName, slice, splitKey);
 
