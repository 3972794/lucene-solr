/*
 * Licensed to the Apache Software Foundation (ASF) under one or more
 * contributor license agreements.  See the NOTICE file distributed with
 * this work for additional information regarding copyright ownership.
 * The ASF licenses this file to You under the Apache License, Version 2.0
 * (the "License"); you may not use this file except in compliance with
 * the License.  You may obtain a copy of the License at
 *
 *     http://www.apache.org/licenses/LICENSE-2.0
 *
 * Unless required by applicable law or agreed to in writing, software
 * distributed under the License is distributed on an "AS IS" BASIS,
 * WITHOUT WARRANTIES OR CONDITIONS OF ANY KIND, either express or implied.
 * See the License for the specific language governing permissions and
 * limitations under the License.
 */

package org.apache.solr.client.solrj.cloud.autoscaling;

import java.io.IOException;
import java.util.ArrayList;
import java.util.Collections;
import java.util.HashMap;
import java.util.List;
import java.util.Map;
import java.util.Random;
import java.util.function.Consumer;

import org.apache.solr.common.IteratorWriter;
import org.apache.solr.common.MapWriter;
import org.apache.solr.common.cloud.Replica;
import org.apache.solr.common.cloud.ZkStateReader;
import org.apache.solr.common.util.Pair;
import org.apache.solr.common.util.Utils;

import static org.apache.solr.common.params.CoreAdminParams.NODE;


public class Row implements MapWriter {
  public final String node;
  final Cell[] cells;
  public Map<String, Map<String, List<ReplicaInfo>>> collectionVsShardVsReplicas;
  boolean anyValueMissing = false;
  boolean isLive = true;

<<<<<<< HEAD
  public Row(String node, List<String> params, SolrCloudManager cloudManager) {
    NodeStateProvider nodeStateProvider = cloudManager.getNodeStateProvider();
    collectionVsShardVsReplicas = nodeStateProvider.getReplicaInfo(node, params);
=======
  public Row(String node, List<String> params, List<String> perReplicaAttributes, SolrCloudManager cloudManager) {
    NodeStateProvider nodeStateProvider = cloudManager.getNodeStateProvider();
    collectionVsShardVsReplicas = nodeStateProvider.getReplicaInfo(node, perReplicaAttributes);
>>>>>>> 487f6762
    if (collectionVsShardVsReplicas == null) collectionVsShardVsReplicas = new HashMap<>();
    this.node = node;
    cells = new Cell[params.size()];
    isLive = cloudManager.getClusterStateProvider().getLiveNodes().contains(node);
    Map<String, Object> vals = isLive ? nodeStateProvider.getNodeValues(node, params) : Collections.emptyMap();
    for (int i = 0; i < params.size(); i++) {
      String s = params.get(i);
      cells[i] = new Cell(i, s, Clause.validate(s,vals.get(s), false));
      if (NODE.equals(s)) cells[i].val = node;
      if (cells[i].val == null) anyValueMissing = true;
    }
  }

  public Row(String node, Cell[] cells, boolean anyValueMissing, Map<String,
      Map<String, List<ReplicaInfo>>> collectionVsShardVsReplicas, boolean isLive) {
    this.node = node;
    this.isLive = isLive;
    this.cells = new Cell[cells.length];
    for (int i = 0; i < this.cells.length; i++) {
      this.cells[i] = cells[i].copy();

    }
    this.anyValueMissing = anyValueMissing;
    this.collectionVsShardVsReplicas = collectionVsShardVsReplicas;
  }

  @Override
  public void writeMap(EntryWriter ew) throws IOException {
    ew.put(node, (IteratorWriter) iw -> {
      iw.add((MapWriter) e -> e.put("replicas", collectionVsShardVsReplicas));
      for (Cell cell : cells) iw.add(cell);
    });
  }

  Row copy() {
    return new Row(node, cells, anyValueMissing, Utils.getDeepCopy(collectionVsShardVsReplicas, 3), isLive);
  }

  Object getVal(String name) {
    for (Cell cell : cells) if (cell.name.equals(name)) return cell.val;
    return null;
  }

  Object getVal(String name, Object def) {
    for (Cell cell : cells)
      if (cell.name.equals(name)) {
        return cell.val == null ? def : cell.val;
      }
    return def;
  }

  @Override
  public String toString() {
    return node;
  }

  // this adds a replica to the replica info
  public Row addReplica(String coll, String shard, Replica.Type type) {
    Row row = copy();
    Map<String, List<ReplicaInfo>> c = row.collectionVsShardVsReplicas.computeIfAbsent(coll, k -> new HashMap<>());
    List<ReplicaInfo> replicas = c.computeIfAbsent(shard, k -> new ArrayList<>());
<<<<<<< HEAD
    replicas.add(new ReplicaInfo("" + new Random().nextInt(1000) + 1000, coll, shard,
=======
    String replicaname = "" + new Random().nextInt(1000) + 1000;
    replicas.add(new ReplicaInfo(replicaname, replicaname, coll, shard, type, this.node,
>>>>>>> 487f6762
        Collections.singletonMap(ZkStateReader.REPLICA_TYPE, type != null ? type.toString() : Replica.Type.NRT.toString())));
    for (Cell cell : row.cells) {
      if (cell.name.equals("cores")) {
        cell.val = cell.val == null ? 0 : ((Number) cell.val).longValue() + 1;
      }
    }
    return row;

  }

  public Pair<Row, ReplicaInfo> removeReplica(String coll, String shard, Replica.Type type) {
    Row row = copy();
    Map<String, List<ReplicaInfo>> c = row.collectionVsShardVsReplicas.get(coll);
    if (c == null) return null;
    List<ReplicaInfo> r = c.get(shard);
    if (r == null) return null;
    int idx = -1;
    for (int i = 0; i < r.size(); i++) {
      ReplicaInfo info = r.get(i);
      if (type == null || info.getType() == type) {
        idx = i;
        break;
      }
    }
    if(idx == -1) return null;

    for (Cell cell : row.cells) {
      if (cell.name.equals("cores")) {
        cell.val = cell.val == null ? 0 : ((Number) cell.val).longValue() - 1;
      }
    }
    return new Pair(row, r.remove(idx));

  }

  public Cell[] getCells() {
    return cells;
  }

  public void forEachReplica(Consumer<ReplicaInfo> consumer) {
    forEachReplica(collectionVsShardVsReplicas, consumer);
  }

  public static void forEachReplica(Map<String, Map<String, List<ReplicaInfo>>> collectionVsShardVsReplicas, Consumer<ReplicaInfo> consumer) {
    collectionVsShardVsReplicas.forEach((coll, shardVsReplicas) -> shardVsReplicas
        .forEach((shard, replicaInfos) -> {
          for (ReplicaInfo r : replicaInfos) consumer.accept(r);
        }));
  }
}<|MERGE_RESOLUTION|>--- conflicted
+++ resolved
@@ -43,15 +43,9 @@
   boolean anyValueMissing = false;
   boolean isLive = true;
 
-<<<<<<< HEAD
-  public Row(String node, List<String> params, SolrCloudManager cloudManager) {
-    NodeStateProvider nodeStateProvider = cloudManager.getNodeStateProvider();
-    collectionVsShardVsReplicas = nodeStateProvider.getReplicaInfo(node, params);
-=======
   public Row(String node, List<String> params, List<String> perReplicaAttributes, SolrCloudManager cloudManager) {
     NodeStateProvider nodeStateProvider = cloudManager.getNodeStateProvider();
     collectionVsShardVsReplicas = nodeStateProvider.getReplicaInfo(node, perReplicaAttributes);
->>>>>>> 487f6762
     if (collectionVsShardVsReplicas == null) collectionVsShardVsReplicas = new HashMap<>();
     this.node = node;
     cells = new Cell[params.size()];
@@ -113,12 +107,8 @@
     Row row = copy();
     Map<String, List<ReplicaInfo>> c = row.collectionVsShardVsReplicas.computeIfAbsent(coll, k -> new HashMap<>());
     List<ReplicaInfo> replicas = c.computeIfAbsent(shard, k -> new ArrayList<>());
-<<<<<<< HEAD
-    replicas.add(new ReplicaInfo("" + new Random().nextInt(1000) + 1000, coll, shard,
-=======
     String replicaname = "" + new Random().nextInt(1000) + 1000;
     replicas.add(new ReplicaInfo(replicaname, replicaname, coll, shard, type, this.node,
->>>>>>> 487f6762
         Collections.singletonMap(ZkStateReader.REPLICA_TYPE, type != null ? type.toString() : Replica.Type.NRT.toString())));
     for (Cell cell : row.cells) {
       if (cell.name.equals("cores")) {
