<!--
   Licensed to the Apache Software Foundation (ASF) under one
   or more contributor license agreements.  See the NOTICE file
   distributed with this work for additional information
   regarding copyright ownership.  The ASF licenses this file
   to you under the Apache License, Version 2.0 (the
   "License"); you may not use this file except in compliance
   with the License.  You may obtain a copy of the License at

     http://www.apache.org/licenses/LICENSE-2.0

   Unless required by applicable law or agreed to in writing,
   software distributed under the License is distributed on an
   "AS IS" BASIS, WITHOUT WARRANTIES OR CONDITIONS OF ANY
   KIND, either express or implied.  See the License for the
   specific language governing permissions and limitations
   under the License.    
-->
<ivy-module version="2.0">
  <info organisation="org.apache.lucene" module="luke"/>

  <configurations defaultconfmapping="compile->default;logging->default">
    <conf name="compile" transitive="false"/>
    <conf name="logging" transitive="false"/>
  </configurations>

  <dependencies>
    <dependency org="org.apache.logging.log4j" name="log4j-api" rev="${/org.apache.logging.log4j/log4j-api}"
                conf="logging"/>
    <dependency org="org.apache.logging.log4j" name="log4j-core" rev="${/org.apache.logging.log4j/log4j-core}"
                conf="logging"/>
<<<<<<< HEAD
=======
    <dependency org="org.apache.logging.log4j" name="log4j-slf4j-impl" rev="${/org.apache.logging.log4j/log4j-slf4j-impl}" conf="logging"/>
    <dependency org="org.slf4j" name="slf4j-api" rev="${/org.slf4j/slf4j-api}" conf="logging"/>

>>>>>>> 85be0a42
    <exclude org="*" ext="*" matcher="regexp" type="${ivy.exclude.types}"/>
  </dependencies>
</ivy-module><|MERGE_RESOLUTION|>--- conflicted
+++ resolved
@@ -29,12 +29,6 @@
                 conf="logging"/>
     <dependency org="org.apache.logging.log4j" name="log4j-core" rev="${/org.apache.logging.log4j/log4j-core}"
                 conf="logging"/>
-<<<<<<< HEAD
-=======
-    <dependency org="org.apache.logging.log4j" name="log4j-slf4j-impl" rev="${/org.apache.logging.log4j/log4j-slf4j-impl}" conf="logging"/>
-    <dependency org="org.slf4j" name="slf4j-api" rev="${/org.slf4j/slf4j-api}" conf="logging"/>
-
->>>>>>> 85be0a42
     <exclude org="*" ext="*" matcher="regexp" type="${ivy.exclude.types}"/>
   </dependencies>
 </ivy-module>