package org.apache.lucene.search;

/*
 * Licensed to the Apache Software Foundation (ASF) under one or more
 * contributor license agreements.  See the NOTICE file distributed with
 * this work for additional information regarding copyright ownership.
 * The ASF licenses this file to You under the Apache License, Version 2.0
 * (the "License"); you may not use this file except in compliance with
 * the License.  You may obtain a copy of the License at
 *
 *     http://www.apache.org/licenses/LICENSE-2.0
 *
 * Unless required by applicable law or agreed to in writing, software
 * distributed under the License is distributed on an "AS IS" BASIS,
 * WITHOUT WARRANTIES OR CONDITIONS OF ANY KIND, either express or implied.
 * See the License for the specific language governing permissions and
 * limitations under the License.
 */

import org.apache.lucene.index.AtomicReaderContext;
import org.apache.lucene.search.BooleanQuery.BooleanWeight;
import org.apache.lucene.search.intervals.IntervalIterator;

import java.io.IOException;
import java.util.Collection;
import java.util.List;

/* Description from Doug Cutting (excerpted from
 * LUCENE-1483):
 *
 * BooleanScorer uses an array to score windows of
 * 2K docs. So it scores docs 0-2K first, then docs 2K-4K,
 * etc. For each window it iterates through all query terms
 * and accumulates a score in table[doc%2K]. It also stores
 * in the table a bitmask representing which terms
 * contributed to the score. Non-zero scores are chained in
 * a linked list. At the end of scoring each window it then
 * iterates through the linked list and, if the bitmask
 * matches the boolean constraints, collects a hit. For
 * boolean queries with lots of frequent terms this can be
 * much faster, since it does not need to update a priority
 * queue for each posting, instead performing constant-time
 * operations per posting. The only downside is that it
 * results in hits being delivered out-of-order within the
 * window, which means it cannot be nested within other
 * scorers. But it works well as a top-level scorer.
 *
 * The new BooleanScorer2 implementation instead works by
 * merging priority queues of postings, albeit with some
 * clever tricks. For example, a pure conjunction (all terms
 * required) does not require a priority queue. Instead it
 * sorts the posting streams at the start, then repeatedly
 * skips the first to to the last. If the first ever equals
 * the last, then there's a hit. When some terms are
 * required and some terms are optional, the conjunction can
 * be evaluated first, then the optional terms can all skip
 * to the match and be added to the score. Thus the
 * conjunction can reduce the number of priority queue
 * updates for the optional terms. */

final class BooleanScorer extends Scorer {
  
  private static final class BooleanScorerCollector extends Collector {
    private BucketTable bucketTable;
    private int mask;
    private Scorer scorer;
    
    public BooleanScorerCollector(int mask, BucketTable bucketTable) {
      this.mask = mask;
      this.bucketTable = bucketTable;
    }
    
    @Override
    public void collect(final int doc) throws IOException {
      final BucketTable table = bucketTable;
      final int i = doc & BucketTable.MASK;
      final Bucket bucket = table.buckets[i];
      
      if (bucket.doc != doc) {                    // invalid bucket
        bucket.doc = doc;                         // set doc
        bucket.score = scorer.score();            // initialize score
        bucket.bits = mask;                       // initialize mask
        bucket.coord = 1;                         // initialize coord

        bucket.next = table.first;                // push onto valid list
        table.first = bucket;
      } else {                                    // valid bucket
        bucket.score += scorer.score();           // increment score
        bucket.bits |= mask;                      // add bits in mask
        bucket.coord++;                           // increment coord
      }
    }
    
    @Override
    public void setNextReader(AtomicReaderContext context) {
      // not needed by this implementation
    }
    
    @Override
    public void setScorer(Scorer scorer) {
      this.scorer = scorer;
    }
    
    @Override
    public boolean acceptsDocsOutOfOrder() {
      return true;
    }

  }
  
  // An internal class which is used in score(Collector, int) for setting the
  // current score. This is required since Collector exposes a setScorer method
  // and implementations that need the score will call scorer.score().
  // Therefore the only methods that are implemented are score() and doc().
  private static final class BucketScorer extends Scorer {

    double score;
    int doc = NO_MORE_DOCS;
    int freq;
    
    public BucketScorer(Weight weight) { super(weight); }
    
    @Override
    public int advance(int target) { return NO_MORE_DOCS; }

    @Override
    public int docID() { return doc; }

    @Override
    public int freq() { return freq; }

    @Override
    public int nextDoc() { return NO_MORE_DOCS; }
    
    @Override
    public float score() { return (float)score; }

    @Override
    public IntervalIterator intervals(boolean collectIntervals) throws IOException {
      throw new UnsupportedOperationException("Positions are not supported on out of order collections");
    }
    
  }

  static final class Bucket {
    int doc = -1;            // tells if bucket is valid
    double score;             // incremental score
    // TODO: break out bool anyProhibited, int
    // numRequiredMatched; then we can remove 32 limit on
    // required clauses
    int bits;                // used for bool constraints
    int coord;               // count of terms in score
    Bucket next;             // next valid bucket
  }
  
  /** A simple hash table of document scores within a range. */
  static final class BucketTable {
    public static final int SIZE = 1 << 11;
    public static final int MASK = SIZE - 1;

    final Bucket[] buckets = new Bucket[SIZE];
    Bucket first = null;                          // head of valid list
  
    public BucketTable() {
      // Pre-fill to save the lazy init when collecting
      // each sub:
      for(int idx=0;idx<SIZE;idx++) {
        buckets[idx] = new Bucket();
      }
    }

    public Collector newCollector(int mask) {
      return new BooleanScorerCollector(mask, this);
    }

    public int size() { return SIZE; }
  }

  static final class SubScorer {
    public Scorer scorer;
    // TODO: re-enable this if BQ ever sends us required clauses
    //public boolean required = false;
    public boolean prohibited;
    public Collector collector;
    public SubScorer next;

    public SubScorer(Scorer scorer, boolean required, boolean prohibited,
        Collector collector, SubScorer next) {
      if (required) {
        throw new IllegalArgumentException("this scorer cannot handle required=true");
      }
      this.scorer = scorer;
      // TODO: re-enable this if BQ ever sends us required clauses
      //this.required = required;
      this.prohibited = prohibited;
      this.collector = collector;
      this.next = next;
    }
  }
  
  private SubScorer scorers = null;
  private BucketTable bucketTable = new BucketTable();
  private final float[] coordFactors;
  // TODO: re-enable this if BQ ever sends us required clauses
  //private int requiredMask = 0;
  private final int minNrShouldMatch;
  private int end;
  private Bucket current;
  // Any time a prohibited clause matches we set bit 0:
  private static final int PROHIBITED_MASK = 1;
  
  BooleanScorer(BooleanWeight weight, boolean disableCoord, int minNrShouldMatch,
      List<Scorer> optionalScorers, List<Scorer> prohibitedScorers, int maxCoord) throws IOException {
    super(weight);
    this.minNrShouldMatch = minNrShouldMatch;

    if (optionalScorers != null && optionalScorers.size() > 0) {
      for (Scorer scorer : optionalScorers) {
        if (scorer.nextDoc() != NO_MORE_DOCS) {
          scorers = new SubScorer(scorer, false, false, bucketTable.newCollector(0), scorers);
        }
      }
    }
    
    if (prohibitedScorers != null && prohibitedScorers.size() > 0) {
      for (Scorer scorer : prohibitedScorers) {
        if (scorer.nextDoc() != NO_MORE_DOCS) {
          scorers = new SubScorer(scorer, false, true, bucketTable.newCollector(PROHIBITED_MASK), scorers);
        }
      }
    }

    coordFactors = new float[optionalScorers.size() + 1];
    for (int i = 0; i < coordFactors.length; i++) {
      coordFactors[i] = disableCoord ? 1.0f : weight.coord(i, maxCoord); 
    }
  }

  // firstDocID is ignored since nextDoc() initializes 'current'
  @Override
  public boolean score(Collector collector, int max, int firstDocID) throws IOException {
    // Make sure it's only BooleanScorer that calls us:
    assert firstDocID == -1;
    boolean more;
    Bucket tmp;
    BucketScorer bs = new BucketScorer(weight);

    // The internal loop will set the score and doc before calling collect.
    collector.setScorer(bs);
    do {
      bucketTable.first = null;
      
      while (current != null) {         // more queued 

        // check prohibited & required
        if ((current.bits & PROHIBITED_MASK) == 0) {

          // TODO: re-enable this if BQ ever sends us required
          // clauses
          //&& (current.bits & requiredMask) == requiredMask) {
          
          // NOTE: Lucene always passes max =
          // Integer.MAX_VALUE today, because we never embed
          // a BooleanScorer inside another (even though
          // that should work)... but in theory an outside
          // app could pass a different max so we must check
          // it:
          if (current.doc >= max){
            tmp = current;
            current = current.next;
            tmp.next = bucketTable.first;
            bucketTable.first = tmp;
            continue;
          }
          
          if (current.coord >= minNrShouldMatch) {
            bs.score = current.score * coordFactors[current.coord];
            bs.doc = current.doc;
            bs.freq = current.coord;
            collector.collect(current.doc);
          }
        }
        
        current = current.next;         // pop the queue
      }
      
      if (bucketTable.first != null){
        current = bucketTable.first;
        bucketTable.first = current.next;
        return true;
      }

      // refill the queue
      more = false;
      end += BucketTable.SIZE;
      for (SubScorer sub = scorers; sub != null; sub = sub.next) {
        int subScorerDocID = sub.scorer.docID();
        if (subScorerDocID != NO_MORE_DOCS) {
          more |= sub.scorer.score(sub.collector, end, subScorerDocID);
        }
      }
      current = bucketTable.first;
      
    } while (current != null || more);

    return false;
  }
  
  @Override
  public int advance(int target) {
    throw new UnsupportedOperationException();
  }

  @Override
  public int docID() {
    throw new UnsupportedOperationException();
  }

  @Override
  public int nextDoc() {
    throw new UnsupportedOperationException();
  }

  @Override
  public float score() {
    throw new UnsupportedOperationException();
  }

  @Override
<<<<<<< HEAD
  public IntervalIterator intervals(boolean collectIntervals) throws IOException {
    throw new UnsupportedOperationException("intervals are not available if docs are matched out of order");
  }

  @Override
  public float freq() throws IOException {
=======
  public int freq() throws IOException {
>>>>>>> f40f9dd1
    throw new UnsupportedOperationException();
  }

  @Override
  public void score(Collector collector) throws IOException {
    score(collector, Integer.MAX_VALUE, -1);
  }
  
  @Override
  public String toString() {
    StringBuilder buffer = new StringBuilder();
    buffer.append("boolean(");
    for (SubScorer sub = scorers; sub != null; sub = sub.next) {
      buffer.append(sub.scorer.toString());
      buffer.append(" ");
    }
    buffer.append(")");
    return buffer.toString();
  }
  
  @Override
  public Collection<ChildScorer> getChildren() {
    throw new UnsupportedOperationException();
  }
}<|MERGE_RESOLUTION|>--- conflicted
+++ resolved
@@ -327,16 +327,12 @@
   }
 
   @Override
-<<<<<<< HEAD
   public IntervalIterator intervals(boolean collectIntervals) throws IOException {
     throw new UnsupportedOperationException("intervals are not available if docs are matched out of order");
   }
 
   @Override
-  public float freq() throws IOException {
-=======
   public int freq() throws IOException {
->>>>>>> f40f9dd1
     throw new UnsupportedOperationException();
   }
 
