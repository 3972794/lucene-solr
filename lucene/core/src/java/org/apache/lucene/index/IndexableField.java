package org.apache.lucene.index;

/*
 * Licensed to the Apache Software Foundation (ASF) under one or more
 * contributor license agreements.  See the NOTICE file distributed with
 * this work for additional information regarding copyright ownership.
 * The ASF licenses this file to You under the Apache License, Version 2.0
 * (the "License"); you may not use this file except in compliance with
 * the License.  You may obtain a copy of the License at
 *
 *     http://www.apache.org/licenses/LICENSE-2.0
 *
 * Unless required by applicable law or agreed to in writing, software
 * distributed under the License is distributed on an "AS IS" BASIS,
 * WITHOUT WARRANTIES OR CONDITIONS OF ANY KIND, either express or implied.
 * See the License for the specific language governing permissions and
 * limitations under the License.
 */

import java.io.IOException;
import java.io.Reader;

import org.apache.lucene.analysis.Analyzer;
import org.apache.lucene.analysis.TokenStream;
import org.apache.lucene.search.similarities.DefaultSimilarity; // javadocs
import org.apache.lucene.search.similarities.Similarity; // javadocs
import org.apache.lucene.util.BytesRef;

// TODO: how to handle versioning here...?

// TODO: we need to break out separate StoredField...

/** Represents a single field for indexing.  IndexWriter
 *  consumes Iterable<IndexableField> as a document.
 *
 *  @lucene.experimental */

<<<<<<< HEAD
public interface IndexableField extends GeneralField {
=======
public interface IndexableField {

  /** Field name */
  public String name();

  /** {@link IndexableFieldType} describing the properties
   * of this field. */
  public IndexableFieldType fieldType();
  
  /** 
   * Returns the field's index-time boost.
   * <p>
   * Only fields can have an index-time boost, if you want to simulate
   * a "document boost", then you must pre-multiply it across all the
   * relevant fields yourself. 
   * <p>The boost is used to compute the norm factor for the field.  By
   * default, in the {@link Similarity#computeNorm(FieldInvertState, Norm)} method, 
   * the boost value is multiplied by the length normalization factor and then
   * rounded by {@link DefaultSimilarity#encodeNormValue(float)} before it is stored in the
   * index.  One should attempt to ensure that this product does not overflow
   * the range of that encoding.
   * <p>
   * It is illegal to return a boost other than 1.0f for a field that is not
   * indexed ({@link IndexableFieldType#indexed()} is false) or omits normalization values
   * ({@link IndexableFieldType#omitNorms()} returns true).
   *
   * @see Similarity#computeNorm(FieldInvertState, Norm)
   * @see DefaultSimilarity#encodeNormValue(float)
   */
  public float boost();

  /** Non-null if this field has a binary value */
  public BytesRef binaryValue();

  /** Non-null if this field has a string value */
  public String stringValue();

  /** Non-null if this field has a Reader value */
  public Reader readerValue();

  /** Non-null if this field has a numeric value */
  public Number numericValue();
>>>>>>> 7754d1d1

  /**
   * Creates the TokenStream used for indexing this field.  If appropriate,
   * implementations should use the given Analyzer to create the TokenStreams.
   *
   * @param analyzer Analyzer that should be used to create the TokenStreams from
   * @return TokenStream value for indexing the document.  Should always return
   *         a non-null value if the field is to be indexed
   * @throws IOException Can be thrown while creating the TokenStream
   */
  public TokenStream tokenStream(Analyzer analyzer) throws IOException;

  /** Field boost (you must pre-multiply in any doc boost). */
  public float boost();
}<|MERGE_RESOLUTION|>--- conflicted
+++ resolved
@@ -35,18 +35,19 @@
  *
  *  @lucene.experimental */
 
-<<<<<<< HEAD
 public interface IndexableField extends GeneralField {
-=======
-public interface IndexableField {
 
-  /** Field name */
-  public String name();
+  /**
+   * Creates the TokenStream used for indexing this field.  If appropriate,
+   * implementations should use the given Analyzer to create the TokenStreams.
+   *
+   * @param analyzer Analyzer that should be used to create the TokenStreams from
+   * @return TokenStream value for indexing the document.  Should always return
+   *         a non-null value if the field is to be indexed
+   * @throws IOException Can be thrown while creating the TokenStream
+   */
+  public TokenStream tokenStream(Analyzer analyzer) throws IOException;
 
-  /** {@link IndexableFieldType} describing the properties
-   * of this field. */
-  public IndexableFieldType fieldType();
-  
   /** 
    * Returns the field's index-time boost.
    * <p>
@@ -68,31 +69,4 @@
    * @see DefaultSimilarity#encodeNormValue(float)
    */
   public float boost();
-
-  /** Non-null if this field has a binary value */
-  public BytesRef binaryValue();
-
-  /** Non-null if this field has a string value */
-  public String stringValue();
-
-  /** Non-null if this field has a Reader value */
-  public Reader readerValue();
-
-  /** Non-null if this field has a numeric value */
-  public Number numericValue();
->>>>>>> 7754d1d1
-
-  /**
-   * Creates the TokenStream used for indexing this field.  If appropriate,
-   * implementations should use the given Analyzer to create the TokenStreams.
-   *
-   * @param analyzer Analyzer that should be used to create the TokenStreams from
-   * @return TokenStream value for indexing the document.  Should always return
-   *         a non-null value if the field is to be indexed
-   * @throws IOException Can be thrown while creating the TokenStream
-   */
-  public TokenStream tokenStream(Analyzer analyzer) throws IOException;
-
-  /** Field boost (you must pre-multiply in any doc boost). */
-  public float boost();
 }