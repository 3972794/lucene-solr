package org.apache.lucene.codecs.lucene42;

/*
 * Licensed to the Apache Software Foundation (ASF) under one or more
 * contributor license agreements.  See the NOTICE file distributed with
 * this work for additional information regarding copyright ownership.
 * The ASF licenses this file to You under the Apache License, Version 2.0
 * (the "License"); you may not use this file except in compliance with
 * the License.  You may obtain a copy of the License at
 *
 *     http://www.apache.org/licenses/LICENSE-2.0
 *
 * Unless required by applicable law or agreed to in writing, software
 * distributed under the License is distributed on an "AS IS" BASIS,
 * WITHOUT WARRANTIES OR CONDITIONS OF ANY KIND, either express or implied.
 * See the License for the specific language governing permissions and
 * limitations under the License.
 */

import java.io.IOException;
import java.util.HashMap;
import java.util.HashSet;
import java.util.Iterator;
import java.util.NoSuchElementException;

import org.apache.lucene.codecs.CodecUtil;
import org.apache.lucene.codecs.DocValuesConsumer;
import org.apache.lucene.codecs.MissingOrdRemapper;
import org.apache.lucene.index.FieldInfo;
import org.apache.lucene.index.IndexFileNames;
import org.apache.lucene.index.SegmentWriteState;
import org.apache.lucene.store.ByteArrayDataOutput;
import org.apache.lucene.store.IndexOutput;
import org.apache.lucene.util.ArrayUtil;
import org.apache.lucene.util.BytesRef;
import org.apache.lucene.util.IOUtils;
import org.apache.lucene.util.IntsRef;
import org.apache.lucene.util.MathUtil;
import org.apache.lucene.util.fst.Builder;
import org.apache.lucene.util.fst.FST.INPUT_TYPE;
import org.apache.lucene.util.fst.FST;
import org.apache.lucene.util.fst.PositiveIntOutputs;
import org.apache.lucene.util.fst.Util;
import org.apache.lucene.util.packed.BlockPackedWriter;
import org.apache.lucene.util.packed.MonotonicBlockPackedWriter;
import org.apache.lucene.util.packed.PackedInts.FormatAndBits;
import org.apache.lucene.util.packed.PackedInts;

/**
 * Writer for {@link Lucene42DocValuesFormat}
 */
class Lucene42DocValuesConsumer extends DocValuesConsumer {
  static final int VERSION_START = 0;
  static final int VERSION_GCD_COMPRESSION = 1;
  static final int VERSION_CURRENT = VERSION_GCD_COMPRESSION;
  
  static final byte NUMBER = 0;
  static final byte BYTES = 1;
  static final byte FST = 2;

  static final int BLOCK_SIZE = 4096;
  
  static final byte DELTA_COMPRESSED = 0;
  static final byte TABLE_COMPRESSED = 1;
  static final byte UNCOMPRESSED = 2;
  static final byte GCD_COMPRESSED = 3;

  final IndexOutput data, meta;
  final int maxDoc;
  final float acceptableOverheadRatio;
  
  Lucene42DocValuesConsumer(SegmentWriteState state, String dataCodec, String dataExtension, String metaCodec, String metaExtension, float acceptableOverheadRatio) throws IOException {
    this.acceptableOverheadRatio = acceptableOverheadRatio;
    maxDoc = state.segmentInfo.getDocCount();
    boolean success = false;
    try {
      String dataName = IndexFileNames.segmentFileName(state.segmentInfo.name, state.segmentSuffix, dataExtension);
      data = state.directory.createOutput(dataName, state.context);
      CodecUtil.writeHeader(data, dataCodec, VERSION_CURRENT);
      String metaName = IndexFileNames.segmentFileName(state.segmentInfo.name, state.segmentSuffix, metaExtension);
      meta = state.directory.createOutput(metaName, state.context);
      CodecUtil.writeHeader(meta, metaCodec, VERSION_CURRENT);
      success = true;
    } finally {
      if (!success) {
        IOUtils.closeWhileHandlingException(this);
      }
    }
  }

  @Override
  public void addNumericField(FieldInfo field, Iterable<Number> values) throws IOException {
    addNumericField(field, values, true);
  }

  void addNumericField(FieldInfo field, Iterable<Number> values, boolean optimizeStorage) throws IOException {
    meta.writeVInt(field.number);
    meta.writeByte(NUMBER);
    meta.writeLong(data.getFilePointer());
    long minValue = Long.MAX_VALUE;
    long maxValue = Long.MIN_VALUE;
    long gcd = 0;
    // TODO: more efficient?
    HashSet<Long> uniqueValues = null;
    if (optimizeStorage) {
      uniqueValues = new HashSet<>();

      long count = 0;
      for (Number nv : values) {
        // TODO: support this as MemoryDVFormat (and be smart about missing maybe)
        final long v = nv == null ? 0 : nv.longValue();

        if (gcd != 1) {
          if (v < Long.MIN_VALUE / 2 || v > Long.MAX_VALUE / 2) {
            // in that case v - minValue might overflow and make the GCD computation return
            // wrong results. Since these extreme values are unlikely, we just discard
            // GCD computation for them
            gcd = 1;
          } else if (count != 0) { // minValue needs to be set first
            gcd = MathUtil.gcd(gcd, v - minValue);
          }
        }

        minValue = Math.min(minValue, v);
        maxValue = Math.max(maxValue, v);

        if (uniqueValues != null) {
          if (uniqueValues.add(v)) {
            if (uniqueValues.size() > 256) {
              uniqueValues = null;
            }
          }
        }

        ++count;
      }
      assert count == maxDoc;
    }

    if (uniqueValues != null) {
      // small number of unique values
      final int bitsPerValue = PackedInts.bitsRequired(uniqueValues.size()-1);
      FormatAndBits formatAndBits = PackedInts.fastestFormatAndBits(maxDoc, bitsPerValue, acceptableOverheadRatio);
      if (formatAndBits.bitsPerValue == 8 && minValue >= Byte.MIN_VALUE && maxValue <= Byte.MAX_VALUE) {
        meta.writeByte(UNCOMPRESSED); // uncompressed
        for (Number nv : values) {
          data.writeByte(nv == null ? 0 : (byte) nv.longValue());
        }
      } else {
        meta.writeByte(TABLE_COMPRESSED); // table-compressed
        Long[] decode = uniqueValues.toArray(new Long[uniqueValues.size()]);
        final HashMap<Long,Integer> encode = new HashMap<Long,Integer>();
        data.writeVInt(decode.length);
        for (int i = 0; i < decode.length; i++) {
          data.writeLong(decode[i]);
          encode.put(decode[i], i);
        }

        meta.writeVInt(PackedInts.VERSION_CURRENT);
        data.writeVInt(formatAndBits.format.getId());
        data.writeVInt(formatAndBits.bitsPerValue);

        final PackedInts.Writer writer = PackedInts.getWriterNoHeader(data, formatAndBits.format, maxDoc, formatAndBits.bitsPerValue, PackedInts.DEFAULT_BUFFER_SIZE);
        for(Number nv : values) {
          writer.add(encode.get(nv == null ? 0 : nv.longValue()));
        }
        writer.finish();
      }
    } else if (gcd != 0 && gcd != 1) {
      meta.writeByte(GCD_COMPRESSED);
      meta.writeVInt(PackedInts.VERSION_CURRENT);
      data.writeLong(minValue);
      data.writeLong(gcd);
      data.writeVInt(BLOCK_SIZE);

      final BlockPackedWriter writer = new BlockPackedWriter(data, BLOCK_SIZE);
      for (Number nv : values) {
        long value = nv == null ? 0 : nv.longValue();
        writer.add((value - minValue) / gcd);
      }
      writer.finish();
    } else {
      meta.writeByte(DELTA_COMPRESSED); // delta-compressed

      meta.writeVInt(PackedInts.VERSION_CURRENT);
      data.writeVInt(BLOCK_SIZE);

      final BlockPackedWriter writer = new BlockPackedWriter(data, BLOCK_SIZE);
      for (Number nv : values) {
        writer.add(nv == null ? 0 : nv.longValue());
      }
      writer.finish();
    }
  }
  
  @Override
  public void close() throws IOException {
    boolean success = false;
    try {
      if (meta != null) {
        meta.writeVInt(-1); // write EOF marker
      }
      success = true;
    } finally {
      if (success) {
        IOUtils.close(data, meta);
      } else {
        IOUtils.closeWhileHandlingException(data, meta);
      }
    }
  }

  @Override
  public void addBinaryField(FieldInfo field, final Iterable<BytesRef> values) throws IOException {
    // write the byte[] data
    meta.writeVInt(field.number);
    meta.writeByte(BYTES);
    int minLength = Integer.MAX_VALUE;
    int maxLength = Integer.MIN_VALUE;
    final long startFP = data.getFilePointer();
    for(BytesRef v : values) {
<<<<<<< HEAD
      final int length = v == null ? 0 : v.length;
      minLength = Math.min(minLength, length);
      maxLength = Math.max(maxLength, length);
      if (v != null) {
        data.writeBytes(v.bytes, v.offset, v.length);
      }
=======
      if (v.length > Lucene42DocValuesFormat.MAX_BINARY_FIELD_LENGTH) {
        throw new IllegalArgumentException("DocValuesField \"" + field.name + "\" is too large, must be <= " + Lucene42DocValuesFormat.MAX_BINARY_FIELD_LENGTH);
      }
      minLength = Math.min(minLength, v.length);
      maxLength = Math.max(maxLength, v.length);
      data.writeBytes(v.bytes, v.offset, v.length);
>>>>>>> f7d2ac0b
    }
    meta.writeLong(startFP);
    meta.writeLong(data.getFilePointer() - startFP);
    meta.writeVInt(minLength);
    meta.writeVInt(maxLength);
    
    // if minLength == maxLength, its a fixed-length byte[], we are done (the addresses are implicit)
    // otherwise, we need to record the length fields...
    if (minLength != maxLength) {
      meta.writeVInt(PackedInts.VERSION_CURRENT);
      meta.writeVInt(BLOCK_SIZE);

      final MonotonicBlockPackedWriter writer = new MonotonicBlockPackedWriter(data, BLOCK_SIZE);
      long addr = 0;
      for (BytesRef v : values) {
        if (v != null) {
          addr += v.length;
        }
        writer.add(addr);
      }
      writer.finish();
    }
  }
  
  private void writeFST(FieldInfo field, Iterable<BytesRef> values) throws IOException {
    meta.writeVInt(field.number);
    meta.writeByte(FST);
    meta.writeLong(data.getFilePointer());
    PositiveIntOutputs outputs = PositiveIntOutputs.getSingleton();
    Builder<Long> builder = new Builder<Long>(INPUT_TYPE.BYTE1, outputs);
    IntsRef scratch = new IntsRef();
    long ord = 0;
    for (BytesRef v : values) {
      builder.add(Util.toIntsRef(v, scratch), ord);
      ord++;
    }
    FST<Long> fst = builder.finish();
    if (fst != null) {
      fst.save(data);
    }
    meta.writeVLong(ord);
  }

  @Override
  public void addSortedField(FieldInfo field, Iterable<BytesRef> values, Iterable<Number> docToOrd) throws IOException {
    // three cases for simulating the old writer:
    // 1. no missing
    // 2. missing (and empty string in use): remap ord=-1 -> ord=0
    // 3. missing (and empty string not in use): remap all ords +1, insert empty string into values
    boolean anyMissing = false;
    for (Number n : docToOrd) {
      if (n.longValue() == -1) {
        anyMissing = true;
        break;
      }
    }
    
    boolean hasEmptyString = false;
    for (BytesRef b : values) {
      hasEmptyString = b.length == 0;
      break;
    }
    
    if (!anyMissing) {
      // nothing to do
    } else if (hasEmptyString) {
      docToOrd = MissingOrdRemapper.mapMissingToOrd0(docToOrd);
    } else {
      docToOrd = MissingOrdRemapper.mapAllOrds(docToOrd);
      values = MissingOrdRemapper.insertEmptyValue(values);
    }
    
    // write the ordinals as numerics
    addNumericField(field, docToOrd, false);
    
    // write the values as FST
    writeFST(field, values);
  }

  // note: this might not be the most efficient... but its fairly simple
  @Override
  public void addSortedSetField(FieldInfo field, Iterable<BytesRef> values, final Iterable<Number> docToOrdCount, final Iterable<Number> ords) throws IOException {
    // write the ordinals as a binary field
    addBinaryField(field, new Iterable<BytesRef>() {
      @Override
      public Iterator<BytesRef> iterator() {
        return new SortedSetIterator(docToOrdCount.iterator(), ords.iterator());
      }
    });
      
    // write the values as FST
    writeFST(field, values);
  }
  
  // per-document vint-encoded byte[]
  static class SortedSetIterator implements Iterator<BytesRef> {
    byte[] buffer = new byte[10];
    ByteArrayDataOutput out = new ByteArrayDataOutput();
    BytesRef ref = new BytesRef();
    
    final Iterator<Number> counts;
    final Iterator<Number> ords;
    
    SortedSetIterator(Iterator<Number> counts, Iterator<Number> ords) {
      this.counts = counts;
      this.ords = ords;
    }
    
    @Override
    public boolean hasNext() {
      return counts.hasNext();
    }

    @Override
    public BytesRef next() {
      if (!hasNext()) {
        throw new NoSuchElementException();
      }
      
      int count = counts.next().intValue();
      int maxSize = count*9; // worst case
      if (maxSize > buffer.length) {
        buffer = ArrayUtil.grow(buffer, maxSize);
      }
      
      try {
        encodeValues(count);
      } catch (IOException bogus) {
        throw new RuntimeException(bogus);
      }
      
      ref.bytes = buffer;
      ref.offset = 0;
      ref.length = out.getPosition();

      return ref;
    }
    
    // encodes count values to buffer
    private void encodeValues(int count) throws IOException {
      out.reset(buffer);
      long lastOrd = 0;
      for (int i = 0; i < count; i++) {
        long ord = ords.next().longValue();
        out.writeVLong(ord - lastOrd);
        lastOrd = ord;
      }
    }

    @Override
    public void remove() {
      throw new UnsupportedOperationException();
    }
  }
}<|MERGE_RESOLUTION|>--- conflicted
+++ resolved
@@ -219,21 +219,15 @@
     int maxLength = Integer.MIN_VALUE;
     final long startFP = data.getFilePointer();
     for(BytesRef v : values) {
-<<<<<<< HEAD
       final int length = v == null ? 0 : v.length;
+      if (length > Lucene42DocValuesFormat.MAX_BINARY_FIELD_LENGTH) {
+        throw new IllegalArgumentException("DocValuesField \"" + field.name + "\" is too large, must be <= " + Lucene42DocValuesFormat.MAX_BINARY_FIELD_LENGTH);
+      }
       minLength = Math.min(minLength, length);
       maxLength = Math.max(maxLength, length);
       if (v != null) {
         data.writeBytes(v.bytes, v.offset, v.length);
       }
-=======
-      if (v.length > Lucene42DocValuesFormat.MAX_BINARY_FIELD_LENGTH) {
-        throw new IllegalArgumentException("DocValuesField \"" + field.name + "\" is too large, must be <= " + Lucene42DocValuesFormat.MAX_BINARY_FIELD_LENGTH);
-      }
-      minLength = Math.min(minLength, v.length);
-      maxLength = Math.max(maxLength, v.length);
-      data.writeBytes(v.bytes, v.offset, v.length);
->>>>>>> f7d2ac0b
     }
     meta.writeLong(startFP);
     meta.writeLong(data.getFilePointer() - startFP);
